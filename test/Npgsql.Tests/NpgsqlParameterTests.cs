#region License
// The PostgreSQL License
//
// Copyright (C) 2018 The Npgsql Development Team
//
// Permission to use, copy, modify, and distribute this software and its
// documentation for any purpose, without fee, and without a written
// agreement is hereby granted, provided that the above copyright notice
// and this paragraph and the following two paragraphs appear in all copies.
//
// IN NO EVENT SHALL THE NPGSQL DEVELOPMENT TEAM BE LIABLE TO ANY PARTY
// FOR DIRECT, INDIRECT, SPECIAL, INCIDENTAL, OR CONSEQUENTIAL DAMAGES,
// INCLUDING LOST PROFITS, ARISING OUT OF THE USE OF THIS SOFTWARE AND ITS
// DOCUMENTATION, EVEN IF THE NPGSQL DEVELOPMENT TEAM HAS BEEN ADVISED OF
// THE POSSIBILITY OF SUCH DAMAGE.
//
// THE NPGSQL DEVELOPMENT TEAM SPECIFICALLY DISCLAIMS ANY WARRANTIES,
// INCLUDING, BUT NOT LIMITED TO, THE IMPLIED WARRANTIES OF MERCHANTABILITY
// AND FITNESS FOR A PARTICULAR PURPOSE. THE SOFTWARE PROVIDED HEREUNDER IS
// ON AN "AS IS" BASIS, AND THE NPGSQL DEVELOPMENT TEAM HAS NO OBLIGATIONS
// TO PROVIDE MAINTENANCE, SUPPORT, UPDATES, ENHANCEMENTS, OR MODIFICATIONS.
#endregion


#define NET_2_0

using System;
using System.Data;
using System.Data.Common;
using System.IO;
using System.Threading;
using System.Xml;
using Npgsql;
using NpgsqlTypes;

using NUnit.Framework;

namespace Npgsql.Tests
{
    [TestFixture]
    public class NpgsqlParameterTest : TestBase
    {
        [Test, Description("Makes sure that when NpgsqlDbType or Value/NpgsqlValue are set, DbType and NpgsqlDbType are set accordingly")]
        public void ImplicitSettingOfDbTypes()
        {
            var p = new NpgsqlParameter("p", DbType.Int32);
            Assert.That(p.NpgsqlDbType, Is.EqualTo(NpgsqlDbType.Integer));

            // As long as NpgsqlDbType/DbType aren't set explicitly, infer them from Value
            p = new NpgsqlParameter("p", 8);
            Assert.That(p.NpgsqlDbType, Is.EqualTo(NpgsqlDbType.Integer));
            Assert.That(p.DbType, Is.EqualTo(DbType.Int32));

            p.Value = 3.0;
            Assert.That(p.NpgsqlDbType, Is.EqualTo(NpgsqlDbType.Double));
            Assert.That(p.DbType, Is.EqualTo(DbType.Double));

            p.NpgsqlDbType = NpgsqlDbType.Bytea;
            Assert.That(p.NpgsqlDbType, Is.EqualTo(NpgsqlDbType.Bytea));
            Assert.That(p.DbType, Is.EqualTo(DbType.Binary));

            p.Value = "dont_change";
            Assert.That(p.NpgsqlDbType, Is.EqualTo(NpgsqlDbType.Bytea));
            Assert.That(p.DbType, Is.EqualTo(DbType.Binary));

            p = new NpgsqlParameter("p", new int[0]);
            Assert.That(p.NpgsqlDbType, Is.EqualTo(NpgsqlDbType.Array | NpgsqlDbType.Integer));
            Assert.That(p.DbType, Is.EqualTo(DbType.Object));
        }

        [Test]
        public void TypeName()
        {
            using (var conn = OpenConnection())
            using (var cmd = new NpgsqlCommand("SELECT @p", conn))
            {
                var p1 = new NpgsqlParameter { ParameterName = "p", Value = 8, DataTypeName = "integer" };
                cmd.Parameters.Add(p1);
                Assert.That(cmd.ExecuteScalar(), Is.EqualTo(8));
                // Purposefully try to send int as string, which should fail. This makes sure
                // the above doesn't work simply because of type inference from the CLR type.
                p1.DataTypeName = "text";
                Assert.That(() => cmd.ExecuteScalar(), Throws.Exception.TypeOf<InvalidCastException>());

                cmd.Parameters.Clear();

                var p2 = new NpgsqlParameter<int> { ParameterName = "p", TypedValue = 8, DataTypeName = "integer" };
                cmd.Parameters.Add(p2);
                Assert.That(cmd.ExecuteScalar(), Is.EqualTo(8));
                // Purposefully try to send int as string, which should fail. This makes sure
                // the above doesn't work simply because of type inference from the CLR type.
                p2.DataTypeName = "text";
                Assert.That(() => cmd.ExecuteScalar(), Throws.Exception.TypeOf<InvalidCastException>());
            }
        }

        // Older tests

        /// <summary>
        /// Test which validates that Clear() indeed cleans up the parameters in a command so they can be added to other commands safely.
        /// </summary>
        [Test]
        public void NpgsqlParameterCollectionClearTest()
        {
            var p = new NpgsqlParameter();
            var c1 = new NpgsqlCommand();
            var c2 = new NpgsqlCommand();
            c1.Parameters.Add(p);
            Assert.AreEqual(1, c1.Parameters.Count);
            Assert.AreEqual(0, c2.Parameters.Count);
            c1.Parameters.Clear();
            Assert.AreEqual(0, c1.Parameters.Count);
            c2.Parameters.Add(p);
            Assert.AreEqual(0, c1.Parameters.Count);
            Assert.AreEqual(1, c2.Parameters.Count);
        }

        #region Constructors

        [Test]
        public void Constructor1()
        {
            var p = new NpgsqlParameter();
            Assert.AreEqual(DbType.Object, p.DbType, "DbType");
            Assert.AreEqual(ParameterDirection.Input, p.Direction, "Direction");
            Assert.IsFalse(p.IsNullable, "IsNullable");
            Assert.AreEqual(string.Empty, p.ParameterName, "ParameterName");
            Assert.AreEqual(0, p.Precision, "Precision");
            Assert.AreEqual(0, p.Scale, "Scale");
            Assert.AreEqual(0, p.Size, "Size");
            Assert.AreEqual(string.Empty, p.SourceColumn, "SourceColumn");
<<<<<<< HEAD
#if NET_2_0
            Assert.IsFalse(p.SourceColumnNullMapping, "SourceColumnNullMapping");
#endif
#if !NETCOREAPP1_1
=======
>>>>>>> ae62fd5a
            Assert.AreEqual(DataRowVersion.Current, p.SourceVersion, "SourceVersion");
            Assert.AreEqual(NpgsqlDbType.Unknown, p.NpgsqlDbType, "NpgsqlDbType");
            Assert.IsNull(p.Value, "Value");
        }

        [Test]
        public void Constructor2_Value_DateTime()
        {
            var value = new DateTime(2004, 8, 24);

            var p = new NpgsqlParameter("address", value);
            Assert.AreEqual(DbType.DateTime, p.DbType, "B:DbType");
            Assert.AreEqual(ParameterDirection.Input, p.Direction, "B:Direction");
            Assert.IsFalse(p.IsNullable, "B:IsNullable");
            Assert.AreEqual("address", p.ParameterName, "B:ParameterName");
            Assert.AreEqual(0, p.Precision, "B:Precision");
            Assert.AreEqual(0, p.Scale, "B:Scale");
            //Assert.AreEqual (0, p.Size, "B:Size");
            Assert.AreEqual(string.Empty, p.SourceColumn, "B:SourceColumn");
<<<<<<< HEAD
#if NET_2_0
            Assert.IsFalse(p.SourceColumnNullMapping, "B:SourceColumnNullMapping");
#endif
#if !NETCOREAPP1_1
=======
>>>>>>> ae62fd5a
            Assert.AreEqual(DataRowVersion.Current, p.SourceVersion, "B:SourceVersion");
            Assert.AreEqual(NpgsqlDbType.Timestamp, p.NpgsqlDbType, "B:NpgsqlDbType");
            Assert.AreEqual(value, p.Value, "B:Value");
        }

        [Test]
        public void Constructor2_Value_DBNull()
        {
            var p = new NpgsqlParameter("address", DBNull.Value);
            Assert.AreEqual(DbType.Object, p.DbType, "B:DbType");
            Assert.AreEqual(ParameterDirection.Input, p.Direction, "B:Direction");
            Assert.IsFalse(p.IsNullable, "B:IsNullable");
            Assert.AreEqual("address", p.ParameterName, "B:ParameterName");
            Assert.AreEqual(0, p.Precision, "B:Precision");
            Assert.AreEqual(0, p.Scale, "B:Scale");
            Assert.AreEqual(0, p.Size, "B:Size");
            Assert.AreEqual(string.Empty, p.SourceColumn, "B:SourceColumn");
<<<<<<< HEAD
#if NET_2_0
            Assert.IsFalse(p.SourceColumnNullMapping, "B:SourceColumnNullMapping");
#endif
#if !NETCOREAPP1_1
=======
>>>>>>> ae62fd5a
            Assert.AreEqual(DataRowVersion.Current, p.SourceVersion, "B:SourceVersion");
            Assert.AreEqual(NpgsqlDbType.Unknown, p.NpgsqlDbType, "B:NpgsqlDbType");
            Assert.AreEqual(DBNull.Value, p.Value, "B:Value");
        }

        [Test]
        public void Constructor2_Value_Null()
        {
            var p = new NpgsqlParameter("address", (object)null);
            Assert.AreEqual(DbType.Object, p.DbType, "A:DbType");
            Assert.AreEqual(ParameterDirection.Input, p.Direction, "A:Direction");
            Assert.IsFalse(p.IsNullable, "A:IsNullable");
            Assert.AreEqual("address", p.ParameterName, "A:ParameterName");
            Assert.AreEqual(0, p.Precision, "A:Precision");
            Assert.AreEqual(0, p.Scale, "A:Scale");
            Assert.AreEqual(0, p.Size, "A:Size");
            Assert.AreEqual(string.Empty, p.SourceColumn, "A:SourceColumn");
<<<<<<< HEAD
#if NET_2_0
            Assert.IsFalse(p.SourceColumnNullMapping, "A:SourceColumnNullMapping");
#endif
#if !NETCOREAPP1_1
=======
>>>>>>> ae62fd5a
            Assert.AreEqual(DataRowVersion.Current, p.SourceVersion, "A:SourceVersion");
            Assert.AreEqual(NpgsqlDbType.Unknown, p.NpgsqlDbType, "A:NpgsqlDbType");
            Assert.IsNull(p.Value, "A:Value");
        }

<<<<<<< HEAD
#if NET_2_0
#if !NETCOREAPP1_1
=======
>>>>>>> ae62fd5a
        [Test]
        //.ctor (String, NpgsqlDbType, Int32, String, ParameterDirection, bool, byte, byte, DataRowVersion, object)
        public void Constructor7()
        {
            var p1 = new NpgsqlParameter("p1Name", NpgsqlDbType.Varchar, 20,
                                         "srcCol", ParameterDirection.InputOutput, false, 0, 0,
                                         DataRowVersion.Original, "foo");
            Assert.AreEqual(DbType.String, p1.DbType, "DbType");
            Assert.AreEqual(ParameterDirection.InputOutput, p1.Direction, "Direction");
            Assert.AreEqual(false, p1.IsNullable, "IsNullable");
            //Assert.AreEqual (999, p1.LocaleId, "#");
            Assert.AreEqual("p1Name", p1.ParameterName, "ParameterName");
            Assert.AreEqual(0, p1.Precision, "Precision");
            Assert.AreEqual(0, p1.Scale, "Scale");
            Assert.AreEqual(20, p1.Size, "Size");
            Assert.AreEqual("srcCol", p1.SourceColumn, "SourceColumn");
            Assert.AreEqual(false, p1.SourceColumnNullMapping, "SourceColumnNullMapping");
            Assert.AreEqual(DataRowVersion.Original, p1.SourceVersion, "SourceVersion");
            Assert.AreEqual(NpgsqlDbType.Varchar, p1.NpgsqlDbType, "NpgsqlDbType");
            //Assert.AreEqual (3210, p1.NpgsqlValue, "#");
            Assert.AreEqual("foo", p1.Value, "Value");
            //Assert.AreEqual ("database", p1.XmlSchemaCollectionDatabase, "XmlSchemaCollectionDatabase");
            //Assert.AreEqual ("name", p1.XmlSchemaCollectionName, "XmlSchemaCollectionName");
            //Assert.AreEqual ("schema", p1.XmlSchemaCollectionOwningSchema, "XmlSchemaCollectionOwningSchema");
        }

        #endregion

#if NeedsPorting

        [Test]
#if NET_2_0
        [Category ("NotWorking")]
#endif
        public void InferType_Char()
        {
            Char value = 'X';

#if NET_2_0
            String string_value = "X";

            NpgsqlParameter p = new NpgsqlParameter ();
            p.Value = value;
            Assert.AreEqual (NpgsqlDbType.Text, p.NpgsqlDbType, "#A:NpgsqlDbType");
            Assert.AreEqual (DbType.String, p.DbType, "#A:DbType");
            Assert.AreEqual (string_value, p.Value, "#A:Value");

            p = new NpgsqlParameter ();
            p.Value = value;
            Assert.AreEqual (value, p.Value, "#B:Value1");
            Assert.AreEqual (NpgsqlDbType.Text, p.NpgsqlDbType, "#B:NpgsqlDbType");
            Assert.AreEqual (string_value, p.Value, "#B:Value2");

            p = new NpgsqlParameter ();
            p.Value = value;
            Assert.AreEqual (value, p.Value, "#C:Value1");
            Assert.AreEqual (DbType.String, p.DbType, "#C:DbType");
            Assert.AreEqual (string_value, p.Value, "#C:Value2");

            p = new NpgsqlParameter ("name", value);
            Assert.AreEqual (value, p.Value, "#D:Value1");
            Assert.AreEqual (DbType.String, p.DbType, "#D:DbType");
            Assert.AreEqual (NpgsqlDbType.Text, p.NpgsqlDbType, "#D:NpgsqlDbType");
            Assert.AreEqual (string_value, p.Value, "#D:Value2");

            p = new NpgsqlParameter ("name", 5);
            p.Value = value;
            Assert.AreEqual (value, p.Value, "#E:Value1");
            Assert.AreEqual (DbType.String, p.DbType, "#E:DbType");
            Assert.AreEqual (NpgsqlDbType.Text, p.NpgsqlDbType, "#E:NpgsqlDbType");
            Assert.AreEqual (string_value, p.Value, "#E:Value2");

            p = new NpgsqlParameter ("name", NpgsqlDbType.Text);
            p.Value = value;
            Assert.AreEqual (NpgsqlDbType.Text, p.NpgsqlDbType, "#F:NpgsqlDbType");
            Assert.AreEqual (value, p.Value, "#F:Value");
#else
            NpgsqlParameter p = new NpgsqlParameter();
            try
            {
                p.Value = value;
                Assert.Fail("#1");
            }
            catch (ArgumentException ex)
            {
                // The parameter data type of Char is invalid
                Assert.AreEqual(typeof(ArgumentException), ex.GetType(), "#2");
                Assert.IsNull(ex.InnerException, "#3");
                Assert.IsNotNull(ex.Message, "#4");
                Assert.IsNull(ex.ParamName, "#5");
            }
#endif
        }

        [Test]
#if NET_2_0
        [Category ("NotWorking")]
#endif
        public void InferType_CharArray()
        {
            Char[] value = new Char[] { 'A', 'X' };

#if NET_2_0
            String string_value = "AX";

            NpgsqlParameter p = new NpgsqlParameter ();
            p.Value = value;
            Assert.AreEqual (value, p.Value, "#A:Value1");
            Assert.AreEqual (NpgsqlDbType.Text, p.NpgsqlDbType, "#A:NpgsqlDbType");
            Assert.AreEqual (DbType.String, p.DbType, "#A:DbType");
            Assert.AreEqual (string_value, p.Value, "#A:Value2");

            p = new NpgsqlParameter ();
            p.Value = value;
            Assert.AreEqual (value, p.Value, "#B:Value1");
            Assert.AreEqual (NpgsqlDbType.Text, p.NpgsqlDbType, "#B:NpgsqlDbType");
            Assert.AreEqual (string_value, p.Value, "#B:Value2");

            p = new NpgsqlParameter ();
            p.Value = value;
            Assert.AreEqual (value, p.Value, "#C:Value1");
            Assert.AreEqual (DbType.String, p.DbType, "#C:DbType");
            Assert.AreEqual (string_value, p.Value, "#C:Value2");

            p = new NpgsqlParameter ("name", value);
            Assert.AreEqual (value, p.Value, "#D:Value1");
            Assert.AreEqual (DbType.String, p.DbType, "#D:DbType");
            Assert.AreEqual (NpgsqlDbType.Text, p.NpgsqlDbType, "#D:NpgsqlDbType");
            Assert.AreEqual (string_value, p.Value, "#D:Value2");

            p = new NpgsqlParameter ("name", 5);
            p.Value = value;
            Assert.AreEqual (value, p.Value, "#E:Value1");
            Assert.AreEqual (DbType.String, p.DbType, "#E:DbType");
            Assert.AreEqual (NpgsqlDbType.Text, p.NpgsqlDbType, "#E:NpgsqlDbType");
            Assert.AreEqual (string_value, p.Value, "#E:Value2");

            p = new NpgsqlParameter ("name", NpgsqlDbType.Text);
            p.Value = value;
            Assert.AreEqual (NpgsqlDbType.Text, p.NpgsqlDbType, "#F:NpgsqlDbType");
            Assert.AreEqual (value, p.Value, "#F:Value");
#else
            NpgsqlParameter p = new NpgsqlParameter();
            try
            {
                p.Value = value;
                Assert.Fail("#1");
            }
            catch (FormatException)
            {
                // appears to be bug in .NET 1.1 while constructing
                // exception message
            }
            catch (ArgumentException ex)
            {
                // The parameter data type of Char[] is invalid
                Assert.AreEqual(typeof(ArgumentException), ex.GetType(), "#2");
                Assert.IsNull(ex.InnerException, "#3");
                Assert.IsNotNull(ex.Message, "#4");
                Assert.IsNull(ex.ParamName, "#5");
            }
#endif
        }

#endif

        [Test]
        [Ignore("")]
        public void InferType_Invalid()
        {
            var notsupported = new object[]
                                        {
                                            ushort.MaxValue,
                                            uint.MaxValue,
                                            ulong.MaxValue,
                                            sbyte.MaxValue,
                                            new NpgsqlParameter()
                                        };

            var param = new NpgsqlParameter();

            for (var i = 0; i < notsupported.Length; i++)
            {
                try
                {
                    param.Value = notsupported[i];
                    Assert.Fail("#A1:" + i);
                }
                catch (FormatException)
                {
                    // appears to be bug in .NET 1.1 while
                    // constructing exception message
                }
                catch (ArgumentException ex)
                {
                    // The parameter data type of ... is invalid
                    Assert.AreEqual(typeof(ArgumentException), ex.GetType(), "#A2");
                    Assert.IsNull(ex.InnerException, "#A3");
                    Assert.IsNotNull(ex.Message, "#A4");
                    Assert.IsNull(ex.ParamName, "#A5");
                }
            }
        }

#if NeedsPorting
        [Test]
        public void InferType_Object()
        {
            Object value = new Object();

            NpgsqlParameter param = new NpgsqlParameter();
            param.Value = value;
            Assert.AreEqual(NpgsqlDbType.Variant, param.NpgsqlDbType, "#1");
            Assert.AreEqual(DbType.Object, param.DbType, "#2");
        }
#endif

#if NeedsPorting
#if NET_2_0
        [Test]
        public void LocaleId ()
        {
            NpgsqlParameter parameter = new NpgsqlParameter ();
            Assert.AreEqual (0, parameter.LocaleId, "#1");
            parameter.LocaleId = 15;
            Assert.AreEqual(15, parameter.LocaleId, "#2");
        }
#endif
#endif

        [Test] // bug #320196
        public void ParameterNullTest()
        {
            var param = new NpgsqlParameter("param", NpgsqlDbType.Numeric);
            Assert.AreEqual(0, param.Scale, "#A1");
            param.Value = DBNull.Value;
            Assert.AreEqual(0, param.Scale, "#A2");

            param = new NpgsqlParameter("param", NpgsqlDbType.Integer);
            Assert.AreEqual(0, param.Scale, "#B1");
            param.Value = DBNull.Value;
            Assert.AreEqual(0, param.Scale, "#B2");
        }

        [Test]
        [Ignore("")]
        public void ParameterType()
        {
            NpgsqlParameter p;

            // If Type is not set, then type is inferred from the value
            // assigned. The Type should be inferred everytime Value is assigned
            // If value is null or DBNull, then the current Type should be reset to Text.
            p = new NpgsqlParameter();
            Assert.AreEqual(DbType.String, p.DbType, "#A1");
            Assert.AreEqual(NpgsqlDbType.Text, p.NpgsqlDbType, "#A2");
            p.Value = DBNull.Value;
            Assert.AreEqual(DbType.String, p.DbType, "#B1");
            Assert.AreEqual(NpgsqlDbType.Text, p.NpgsqlDbType, "#B2");
            p.Value = 1;
            Assert.AreEqual(DbType.Int32, p.DbType, "#C1");
            Assert.AreEqual(NpgsqlDbType.Integer, p.NpgsqlDbType, "#C2");
            p.Value = DBNull.Value;
#if NET_2_0
            Assert.AreEqual(DbType.String, p.DbType, "#D1");
            Assert.AreEqual(NpgsqlDbType.Text, p.NpgsqlDbType, "#D2");
#else
            Assert.AreEqual(DbType.Int32, p.DbType, "#D1");
            Assert.AreEqual(NpgsqlDbType.Integer, p.NpgsqlDbType, "#D2");
#endif
            p.Value = new byte[] { 0x0a };
            Assert.AreEqual(DbType.Binary, p.DbType, "#E1");
            Assert.AreEqual(NpgsqlDbType.Bytea, p.NpgsqlDbType, "#E2");
            p.Value = null;
#if NET_2_0
            Assert.AreEqual(DbType.String, p.DbType, "#F1");
            Assert.AreEqual(NpgsqlDbType.Text, p.NpgsqlDbType, "#F2");
#else
            Assert.AreEqual(DbType.Binary, p.DbType, "#F1");
            Assert.AreEqual(NpgsqlDbType.VarBinary, p.NpgsqlDbType, "#F2");
#endif
            p.Value = DateTime.Now;
            Assert.AreEqual(DbType.DateTime, p.DbType, "#G1");
            Assert.AreEqual(NpgsqlDbType.Timestamp, p.NpgsqlDbType, "#G2");
            p.Value = null;
#if NET_2_0
            Assert.AreEqual(DbType.String, p.DbType, "#H1");
            Assert.AreEqual(NpgsqlDbType.Text, p.NpgsqlDbType, "#H2");
#else
            Assert.AreEqual(DbType.DateTime, p.DbType, "#H1");
            Assert.AreEqual(NpgsqlDbType.Timestamp, p.NpgsqlDbType, "#H2");
#endif

            // If DbType is set, then the NpgsqlDbType should not be
            // inferred from the value assigned.
            p = new NpgsqlParameter();
            p.DbType = DbType.DateTime;
            Assert.AreEqual(NpgsqlDbType.Timestamp, p.NpgsqlDbType, "#I1");
            p.Value = 1;
            Assert.AreEqual(NpgsqlDbType.Timestamp, p.NpgsqlDbType, "#I2");
            p.Value = null;
            Assert.AreEqual(NpgsqlDbType.Timestamp, p.NpgsqlDbType, "#I3");
            p.Value = DBNull.Value;
            Assert.AreEqual(NpgsqlDbType.Timestamp, p.NpgsqlDbType, "#I4");

            // If NpgsqlDbType is set, then the DbType should not be
            // inferred from the value assigned.
            p = new NpgsqlParameter();
            p.NpgsqlDbType = NpgsqlDbType.Bytea;
            Assert.AreEqual(NpgsqlDbType.Bytea, p.NpgsqlDbType, "#J1");
            p.Value = 1;
            Assert.AreEqual(NpgsqlDbType.Bytea, p.NpgsqlDbType, "#J2");
            p.Value = null;
            Assert.AreEqual(NpgsqlDbType.Bytea, p.NpgsqlDbType, "#J3");
            p.Value = DBNull.Value;
            Assert.AreEqual(NpgsqlDbType.Bytea, p.NpgsqlDbType, "#J4");
        }

        [Test]
        [Ignore("")]
        public void ParameterName()
        {
            var p = new NpgsqlParameter();
            p.ParameterName = "name";
            Assert.AreEqual("name", p.ParameterName, "#A:ParameterName");
            Assert.AreEqual(string.Empty, p.SourceColumn, "#A:SourceColumn");

            p.ParameterName = null;
            Assert.AreEqual(string.Empty, p.ParameterName, "#B:ParameterName");
            Assert.AreEqual(string.Empty, p.SourceColumn, "#B:SourceColumn");

            p.ParameterName = " ";
            Assert.AreEqual(" ", p.ParameterName, "#C:ParameterName");
            Assert.AreEqual(string.Empty, p.SourceColumn, "#C:SourceColumn");

            p.ParameterName = " name ";
            Assert.AreEqual(" name ", p.ParameterName, "#D:ParameterName");
            Assert.AreEqual(string.Empty, p.SourceColumn, "#D:SourceColumn");

            p.ParameterName = string.Empty;
            Assert.AreEqual(string.Empty, p.ParameterName, "#E:ParameterName");
            Assert.AreEqual(string.Empty, p.SourceColumn, "#E:SourceColumn");
        }

#if NET_2_0
        [Test]
        public void ResetDbType()
        {
            NpgsqlParameter p;

            //Parameter with an assigned value but no DbType specified
            p = new NpgsqlParameter("foo", 42);
            p.ResetDbType();
            Assert.AreEqual(DbType.Int32, p.DbType, "#A:DbType");
            Assert.AreEqual(NpgsqlDbType.Integer, p.NpgsqlDbType, "#A:NpgsqlDbType");
            Assert.AreEqual(42, p.Value, "#A:Value");

            p.DbType = DbType.DateTime; //assigning a DbType
            Assert.AreEqual(DbType.DateTime, p.DbType, "#B:DbType1");
            Assert.AreEqual(NpgsqlDbType.Timestamp, p.NpgsqlDbType, "#B:SqlDbType1");
            p.ResetDbType();
            Assert.AreEqual(DbType.Int32, p.DbType, "#B:DbType2");
            Assert.AreEqual(NpgsqlDbType.Integer, p.NpgsqlDbType, "#B:SqlDbtype2");

            //Parameter with an assigned NpgsqlDbType but no specified value
            p = new NpgsqlParameter("foo", NpgsqlDbType.Integer);
            p.ResetDbType();
            Assert.AreEqual(DbType.Object, p.DbType, "#C:DbType");
            Assert.AreEqual(NpgsqlDbType.Unknown, p.NpgsqlDbType, "#C:NpgsqlDbType");

            p.DbType = DbType.DateTime; //assigning a NpgsqlDbType
            Assert.AreEqual(DbType.DateTime, p.DbType, "#D:DbType1");
            Assert.AreEqual(NpgsqlDbType.Timestamp, p.NpgsqlDbType, "#D:SqlDbType1");
            p.ResetDbType();
            Assert.AreEqual(DbType.Object, p.DbType, "#D:DbType2");
            Assert.AreEqual(NpgsqlDbType.Unknown, p.NpgsqlDbType, "#D:SqlDbType2");

            p = new NpgsqlParameter();
            p.Value = DateTime.MaxValue;
            Assert.AreEqual(DbType.DateTime, p.DbType, "#E:DbType1");
            Assert.AreEqual(NpgsqlDbType.Timestamp, p.NpgsqlDbType, "#E:SqlDbType1");
            p.Value = null;
            p.ResetDbType();
            Assert.AreEqual(DbType.Object, p.DbType, "#E:DbType2");
            Assert.AreEqual(NpgsqlDbType.Unknown, p.NpgsqlDbType, "#E:SqlDbType2");

            p = new NpgsqlParameter("foo", NpgsqlDbType.Varchar);
            p.Value = DateTime.MaxValue;
            p.ResetDbType();
            Assert.AreEqual(DbType.DateTime, p.DbType, "#F:DbType");
            Assert.AreEqual(NpgsqlDbType.Timestamp, p.NpgsqlDbType, "#F:NpgsqlDbType");
            Assert.AreEqual(DateTime.MaxValue, p.Value, "#F:Value");

            p = new NpgsqlParameter("foo", NpgsqlDbType.Varchar);
            p.Value = DBNull.Value;
            p.ResetDbType();
            Assert.AreEqual(DbType.Object, p.DbType, "#G:DbType");
            Assert.AreEqual(NpgsqlDbType.Unknown, p.NpgsqlDbType, "#G:NpgsqlDbType");
            Assert.AreEqual(DBNull.Value, p.Value, "#G:Value");

            p = new NpgsqlParameter("foo", NpgsqlDbType.Varchar);
            p.Value = null;
            p.ResetDbType();
            Assert.AreEqual(DbType.Object, p.DbType, "#G:DbType");
            Assert.AreEqual(NpgsqlDbType.Unknown, p.NpgsqlDbType, "#G:NpgsqlDbType");
            Assert.IsNull(p.Value, "#G:Value");
        }

#endif

        [Test]
        public void ParameterNameRetainsPrefix()
            => Assert.That(new NpgsqlParameter("@p", DbType.String).ParameterName, Is.EqualTo("@p"));

        [Test]
        [Ignore("")]
        public void SourceColumn()
        {
            var p = new NpgsqlParameter();
            p.SourceColumn = "name";
            Assert.AreEqual(string.Empty, p.ParameterName, "#A:ParameterName");
            Assert.AreEqual("name", p.SourceColumn, "#A:SourceColumn");

            p.SourceColumn = null;
            Assert.AreEqual(string.Empty, p.ParameterName, "#B:ParameterName");
            Assert.AreEqual(string.Empty, p.SourceColumn, "#B:SourceColumn");

            p.SourceColumn = " ";
            Assert.AreEqual(string.Empty, p.ParameterName, "#C:ParameterName");
            Assert.AreEqual(" ", p.SourceColumn, "#C:SourceColumn");

            p.SourceColumn = " name ";
            Assert.AreEqual(string.Empty, p.ParameterName, "#D:ParameterName");
            Assert.AreEqual(" name ", p.SourceColumn, "#D:SourceColumn");

            p.SourceColumn = string.Empty;
            Assert.AreEqual(string.Empty, p.ParameterName, "#E:ParameterName");
            Assert.AreEqual(string.Empty, p.SourceColumn, "#E:SourceColumn");
        }

        [Test]
        public void Bug1011100NpgsqlDbTypeTest()
        {
            var p = new NpgsqlParameter();
            p.Value = DBNull.Value;
            Assert.AreEqual(DbType.Object, p.DbType, "#A:DbType");
            Assert.AreEqual(NpgsqlDbType.Unknown, p.NpgsqlDbType, "#A:NpgsqlDbType");

            // Now change parameter value.
            // Note that as we didn't explicitly specified a dbtype, the dbtype property should change when
            // the value changes...

            p.Value = 8;

            Assert.AreEqual(DbType.Int32, p.DbType, "#A:DbType");
            Assert.AreEqual(NpgsqlDbType.Integer, p.NpgsqlDbType, "#A:NpgsqlDbType");

            //Assert.AreEqual(3510, p.Value, "#A:Value");
            //p.NpgsqlDbType = NpgsqlDbType.Varchar;
            //Assert.AreEqual(DbType.String, p.DbType, "#B:DbType");
            //Assert.AreEqual(NpgsqlDbType.Varchar, p.NpgsqlDbType, "#B:NpgsqlDbType");
            //Assert.AreEqual(3510, p.Value, "#B:Value");
        }

        [Test]
        public void ParameterCollectionHashLookupParameterRenameBug()
        {
            using (var command = new NpgsqlCommand())
            {
                // Put plenty of parameters in the collection to turn on hash lookup functionality.
                for (var i = 0; i < 10; i++)
                {
                    command.Parameters.AddWithValue(string.Format("p{0:00}", i + 1), NpgsqlDbType.Text, string.Format("String parameter value {0}", i + 1));
                }

                // Make sure both hash lookups have been generated.
                Assert.AreEqual(command.Parameters["p03"].ParameterName, "p03");
                Assert.AreEqual(command.Parameters["P03"].ParameterName, "p03");

                // Rename the target parameter.
                command.Parameters["p03"].ParameterName = "a_new_name";

                try
                {
                    // Try to exploit the hash lookup bug.
                    // If the bug exists, the hash lookups will be out of sync with the list, and be unable
                    // to find the parameter by its new name.
                    Assert.IsTrue(command.Parameters.IndexOf("a_new_name") >= 0);
                }
                catch (Exception e)
                {
                    throw new Exception("NpgsqlParameterCollection hash lookup/parameter rename bug detected", e);
                }
            }
        }

        [Test]
        public void NpgsqlParameterCloneTest()
        {
            var param = new NpgsqlParameter();

            param.Value = 5;
            param.Precision = 1;
            param.Scale = 1;
            param.Size = 1;
            param.Direction = ParameterDirection.Input;
            param.IsNullable = true;
            param.ParameterName = "parameterName";
            param.SourceColumn = "source_column";
<<<<<<< HEAD
#if !NETCOREAPP1_1
=======
>>>>>>> ae62fd5a
            param.SourceVersion = DataRowVersion.Current;
            param.NpgsqlValue = 5;
            param.SourceColumnNullMapping = false;

            var newParam = param.Clone();

            Assert.AreEqual(param.Value, newParam.Value);
            Assert.AreEqual(param.Precision, newParam.Precision);
            Assert.AreEqual(param.Scale, newParam.Scale);
            Assert.AreEqual(param.Size, newParam.Size);
            Assert.AreEqual(param.Direction, newParam.Direction);
            Assert.AreEqual(param.IsNullable, newParam.IsNullable);
            Assert.AreEqual(param.ParameterName, newParam.ParameterName);
            Assert.AreEqual(param.TrimmedName, newParam.TrimmedName);
            Assert.AreEqual(param.SourceColumn, newParam.SourceColumn);
<<<<<<< HEAD
#if !NETCOREAPP1_1
=======
>>>>>>> ae62fd5a
            Assert.AreEqual(param.SourceVersion, newParam.SourceVersion);
            Assert.AreEqual(param.NpgsqlValue, newParam.NpgsqlValue);
            Assert.AreEqual(param.SourceColumnNullMapping, newParam.SourceColumnNullMapping);
            Assert.AreEqual(param.NpgsqlValue, newParam.NpgsqlValue);

        }

        [Test]
        public void CleanName()
        {
            var param = new NpgsqlParameter();
            var command = new NpgsqlCommand();
            command.Parameters.Add(param);

            param.ParameterName = "";

            // These should not throw exceptions
            Assert.AreEqual(0, command.Parameters.IndexOf(""));
            Assert.AreEqual("", param.ParameterName);
        }

        [Test]
        public void PrecisionViaInterface()
        {
            var parameter = new NpgsqlParameter();
            var paramIface = (IDbDataParameter)parameter;

            paramIface.Precision = 42;

            Assert.AreEqual((byte)42, paramIface.Precision);
        }

        [Test]
        public void PrecisionViaBaseClass()
        {
            var parameter = new NpgsqlParameter();
            var paramBase = (DbParameter)parameter;

            paramBase.Precision = 42;

            Assert.AreEqual((byte)42, paramBase.Precision);
        }

        [Test]
        public void ScaleViaInterface()
        {
            var parameter = new NpgsqlParameter();
            var paramIface = (IDbDataParameter)parameter;

            paramIface.Scale = 42;

            Assert.AreEqual((byte)42, paramIface.Scale);
        }

        [Test]
        public void ScaleViaBaseClass()
        {
            var parameter = new NpgsqlParameter();
            var paramBase = (DbParameter)parameter;

            paramBase.Scale = 42;

            Assert.AreEqual((byte)42, paramBase.Scale);
        }
    }
}<|MERGE_RESOLUTION|>--- conflicted
+++ resolved
@@ -129,13 +129,6 @@
             Assert.AreEqual(0, p.Scale, "Scale");
             Assert.AreEqual(0, p.Size, "Size");
             Assert.AreEqual(string.Empty, p.SourceColumn, "SourceColumn");
-<<<<<<< HEAD
-#if NET_2_0
-            Assert.IsFalse(p.SourceColumnNullMapping, "SourceColumnNullMapping");
-#endif
-#if !NETCOREAPP1_1
-=======
->>>>>>> ae62fd5a
             Assert.AreEqual(DataRowVersion.Current, p.SourceVersion, "SourceVersion");
             Assert.AreEqual(NpgsqlDbType.Unknown, p.NpgsqlDbType, "NpgsqlDbType");
             Assert.IsNull(p.Value, "Value");
@@ -155,13 +148,6 @@
             Assert.AreEqual(0, p.Scale, "B:Scale");
             //Assert.AreEqual (0, p.Size, "B:Size");
             Assert.AreEqual(string.Empty, p.SourceColumn, "B:SourceColumn");
-<<<<<<< HEAD
-#if NET_2_0
-            Assert.IsFalse(p.SourceColumnNullMapping, "B:SourceColumnNullMapping");
-#endif
-#if !NETCOREAPP1_1
-=======
->>>>>>> ae62fd5a
             Assert.AreEqual(DataRowVersion.Current, p.SourceVersion, "B:SourceVersion");
             Assert.AreEqual(NpgsqlDbType.Timestamp, p.NpgsqlDbType, "B:NpgsqlDbType");
             Assert.AreEqual(value, p.Value, "B:Value");
@@ -179,13 +165,6 @@
             Assert.AreEqual(0, p.Scale, "B:Scale");
             Assert.AreEqual(0, p.Size, "B:Size");
             Assert.AreEqual(string.Empty, p.SourceColumn, "B:SourceColumn");
-<<<<<<< HEAD
-#if NET_2_0
-            Assert.IsFalse(p.SourceColumnNullMapping, "B:SourceColumnNullMapping");
-#endif
-#if !NETCOREAPP1_1
-=======
->>>>>>> ae62fd5a
             Assert.AreEqual(DataRowVersion.Current, p.SourceVersion, "B:SourceVersion");
             Assert.AreEqual(NpgsqlDbType.Unknown, p.NpgsqlDbType, "B:NpgsqlDbType");
             Assert.AreEqual(DBNull.Value, p.Value, "B:Value");
@@ -203,23 +182,11 @@
             Assert.AreEqual(0, p.Scale, "A:Scale");
             Assert.AreEqual(0, p.Size, "A:Size");
             Assert.AreEqual(string.Empty, p.SourceColumn, "A:SourceColumn");
-<<<<<<< HEAD
-#if NET_2_0
-            Assert.IsFalse(p.SourceColumnNullMapping, "A:SourceColumnNullMapping");
-#endif
-#if !NETCOREAPP1_1
-=======
->>>>>>> ae62fd5a
             Assert.AreEqual(DataRowVersion.Current, p.SourceVersion, "A:SourceVersion");
             Assert.AreEqual(NpgsqlDbType.Unknown, p.NpgsqlDbType, "A:NpgsqlDbType");
             Assert.IsNull(p.Value, "A:Value");
         }
 
-<<<<<<< HEAD
-#if NET_2_0
-#if !NETCOREAPP1_1
-=======
->>>>>>> ae62fd5a
         [Test]
         //.ctor (String, NpgsqlDbType, Int32, String, ParameterDirection, bool, byte, byte, DataRowVersion, object)
         public void Constructor7()
@@ -729,10 +696,6 @@
             param.IsNullable = true;
             param.ParameterName = "parameterName";
             param.SourceColumn = "source_column";
-<<<<<<< HEAD
-#if !NETCOREAPP1_1
-=======
->>>>>>> ae62fd5a
             param.SourceVersion = DataRowVersion.Current;
             param.NpgsqlValue = 5;
             param.SourceColumnNullMapping = false;
@@ -748,10 +711,6 @@
             Assert.AreEqual(param.ParameterName, newParam.ParameterName);
             Assert.AreEqual(param.TrimmedName, newParam.TrimmedName);
             Assert.AreEqual(param.SourceColumn, newParam.SourceColumn);
-<<<<<<< HEAD
-#if !NETCOREAPP1_1
-=======
->>>>>>> ae62fd5a
             Assert.AreEqual(param.SourceVersion, newParam.SourceVersion);
             Assert.AreEqual(param.NpgsqlValue, newParam.NpgsqlValue);
             Assert.AreEqual(param.SourceColumnNullMapping, newParam.SourceColumnNullMapping);
