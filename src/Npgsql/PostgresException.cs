--- conflicted
+++ resolved
@@ -29,10 +29,6 @@
 using System.Reflection;
 using JetBrains.Annotations;
 using Npgsql.BackendMessages;
-<<<<<<< HEAD
-#if !NETSTANDARD1_3
-=======
->>>>>>> ae62fd5a
 using System.Runtime.Serialization;
 
 #pragma warning disable CA1032
@@ -52,10 +48,6 @@
     /// See http://www.postgresql.org/docs/current/static/errcodes-appendix.html,
     /// http://www.postgresql.org/docs/current/static/protocol-error-fields.html
     /// </remarks>
-<<<<<<< HEAD
-#if !NETSTANDARD1_3
-=======
->>>>>>> ae62fd5a
     [Serializable]
     public sealed class PostgresException : NpgsqlException
     {
@@ -301,11 +293,7 @@
         }
 
         #region Serialization
-<<<<<<< HEAD
-#if !NETSTANDARD1_3
-=======
-
->>>>>>> ae62fd5a
+
         PostgresException(SerializationInfo info, StreamingContext context) : base(info, context)
         {
             Severity         = (string)info.GetValue("Severity",         typeof(string));
