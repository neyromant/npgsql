--- conflicted
+++ resolved
@@ -2,10 +2,7 @@
 using System.Data;
 using System.Runtime.InteropServices;
 using Npgsql.BackendMessages;
-<<<<<<< HEAD
-=======
 using Npgsql.PostgresTypes;
->>>>>>> 6a8b35a3
 using Npgsql.TypeHandling;
 using Npgsql.TypeMapping;
 using NpgsqlTypes;
@@ -39,15 +36,11 @@
         // | 16   | 2     | Data3 | Native            | Big                   |
         // | 64   | 8     | Data4 | Big               | Big                   |
 
-<<<<<<< HEAD
-        public override Guid Read(NpgsqlReadBuffer buf, int len, FieldDescription fieldDescription = null)
-=======
         /// <inheritdoc />
         public UuidHandler(PostgresType postgresType) : base(postgresType) {}
 
         /// <inheritdoc />
         public override Guid Read(NpgsqlReadBuffer buf, int len, FieldDescription? fieldDescription = null)
->>>>>>> 6a8b35a3
         {
             var raw = new GuidRaw
             {
@@ -68,11 +61,7 @@
         public override void Write(Guid value, NpgsqlWriteBuffer buf, NpgsqlParameter? parameter)
         {
             var raw = new GuidRaw(value);
-<<<<<<< HEAD
-            
-=======
 
->>>>>>> 6a8b35a3
             buf.WriteInt32(raw.Data1);
             buf.WriteInt16(raw.Data2);
             buf.WriteInt16(raw.Data3);
