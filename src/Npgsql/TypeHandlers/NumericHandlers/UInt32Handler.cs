﻿using Npgsql.BackendMessages;
using Npgsql.PostgresTypes;
using Npgsql.TypeHandling;
using Npgsql.TypeMapping;
using NpgsqlTypes;

namespace Npgsql.TypeHandlers.NumericHandlers
{
    /// <summary>
    /// A type handler for the PostgreSQL real data type.
    /// </summary>
    /// <remarks>
    /// See http://www.postgresql.org/docs/current/static/datatype-oid.html.
    ///
    /// The type handler API allows customizing Npgsql's behavior in powerful ways. However, although it is public, it
    /// should be considered somewhat unstable, and  may change in breaking ways, including in non-major releases.
    /// Use it at your own risk.
    /// </remarks>
    [TypeMapping("oid", NpgsqlDbType.Oid)]
    [TypeMapping("xid", NpgsqlDbType.Xid)]
    [TypeMapping("cid", NpgsqlDbType.Cid)]
    [TypeMapping("regtype", NpgsqlDbType.Regtype)]
    [TypeMapping("regconfig", NpgsqlDbType.Regconfig)]
<<<<<<< HEAD
    class UInt32Handler : NpgsqlSimpleTypeHandler<uint>
=======
    public class UInt32Handler : NpgsqlSimpleTypeHandler<uint>
>>>>>>> 6a8b35a3
    {
        /// <inheritdoc />
        public UInt32Handler(PostgresType postgresType) : base(postgresType) {}

        /// <inheritdoc />
        public override uint Read(NpgsqlReadBuffer buf, int len, FieldDescription? fieldDescription = null)
            => (uint)buf.ReadInt32();

        /// <inheritdoc />
        public override int ValidateAndGetLength(uint value, NpgsqlParameter? parameter) => 4;

        /// <inheritdoc />
        public override void Write(uint value, NpgsqlWriteBuffer buf, NpgsqlParameter? parameter)
            => buf.WriteInt32((int)value);
    }
}<|MERGE_RESOLUTION|>--- conflicted
+++ resolved
@@ -21,11 +21,7 @@
     [TypeMapping("cid", NpgsqlDbType.Cid)]
     [TypeMapping("regtype", NpgsqlDbType.Regtype)]
     [TypeMapping("regconfig", NpgsqlDbType.Regconfig)]
-<<<<<<< HEAD
-    class UInt32Handler : NpgsqlSimpleTypeHandler<uint>
-=======
     public class UInt32Handler : NpgsqlSimpleTypeHandler<uint>
->>>>>>> 6a8b35a3
     {
         /// <inheritdoc />
         public UInt32Handler(PostgresType postgresType) : base(postgresType) {}
