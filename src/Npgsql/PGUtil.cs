--- conflicted
+++ resolved
@@ -146,10 +146,6 @@
             return source.Task;
         }
 
-<<<<<<< HEAD
-#if !NETSTANDARD1_3
-=======
->>>>>>> ae62fd5a
         internal static StringComparer InvariantCaseIgnoringStringComparer => StringComparer.InvariantCultureIgnoreCase;
 
         internal static bool IsWindows =>
