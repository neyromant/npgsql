<?xml version="1.0" encoding="UTF-8"?>
<build-type xmlns:xsi="http://www.w3.org/2001/XMLSchema-instance" uuid="06c8881d-347a-486d-8d4f-4a825df009b9" xsi:noNamespaceSchemaLocation="http://www.jetbrains.com/teamcity/schemas/10.0/project-config.xsd">
  <name>Compile Release and Push</name>
  <description>Compiles the project in release and pushes to myget</description>
  <settings>
    <options>
      <option name="artifactRules" value="src/Npgsql/bin/ReleaseOptimizedCryptography/*.nupkg&#xA;src/GACInstaller/bin/ReleaseOptimizedCryptography/en-us/*.msi" />
      <option name="buildNumberPattern" value="%dep.npgsql_CompileDebug.build.number%" />
      <option name="checkoutMode" value="ON_AGENT" />
    </options>
    <parameters>
      <param name="Configuration" value="ReleaseOptimizedCryptography" />
      <param name="system.Configuration" value="%Configuration%" />
    </parameters>
    <build-runners>
      <runner id="RUNNER_45" name="Restore" type="dotnet">
        <parameters>
          <param name="dotnet-command" value="restore" />
          <param name="teamcity.step.mode" value="default" />
        </parameters>
      </runner>
      <runner id="RUNNER_15" name="Build (Release)" type="dotnet">
        <parameters>
          <param name="dotnet-build-config" value="%Configuration%" />
          <param name="dotnet-build-profile" value="true" />
          <param name="dotnet-command" value="build" />
          <param name="dotnet-paths" value="src/Npgsql" />
          <param name="teamcity.step.mode" value="default" />
        </parameters>
      </runner>
      <runner id="RUNNER_19" name="Pack" type="dotnet">
        <parameters>
          <param name="dotnet-command" value="pack" />
          <param name="dotnet-pack-config" value="%Configuration%" />
          <param name="dotnet-pack-no-build" value="true" />
          <param name="dotnet-pack-version-suffix" value="%dep.npgsql_CompileDebug.build.counter%" />
          <param name="dotnet-paths" value="src/Npgsql" />
          <param name="teamcity.step.mode" value="default" />
        </parameters>
      </runner>
      <runner id="RUNNER_29" name="Build GAC Installer" type="MSBuild">
        <parameters>
          <param name="build-file-path" value="src\GACInstaller\GACInstaller.wixproj" />
          <param name="dotNetCoverage.NCover.HTMLReport.File.Sort" value="0" />
          <param name="dotNetCoverage.NCover.HTMLReport.File.Type" value="1" />
          <param name="dotNetCoverage.NCover.Reg" value="selected" />
          <param name="dotNetCoverage.NCover.platformBitness" value="x86" />
          <param name="dotNetCoverage.NCover.platformVersion" value="v2.0" />
          <param name="dotNetCoverage.NCover3.Reg" value="selected" />
          <param name="dotNetCoverage.NCover3.args" value="//ias .*" />
          <param name="dotNetCoverage.NCover3.platformBitness" value="x86" />
          <param name="dotNetCoverage.NCover3.platformVersion" value="v2.0" />
          <param name="dotNetCoverage.NCover3.reporter.executable.args" value="//or FullCoverageReport:Html:{teamcity.report.path}" />
          <param name="dotNetCoverage.PartCover.Reg" value="selected" />
          <param name="dotNetCoverage.PartCover.includes" value="[*]*" />
          <param name="dotNetCoverage.PartCover.platformBitness" value="x86" />
          <param name="dotNetCoverage.PartCover.platformVersion" value="v2.0" />
          <param name="msbuild_version" value="14.0" />
          <param name="run-platform" value="x86" />
          <param name="teamcity.build.workingDir" value="src\GACInstaller" />
          <param name="teamcity.step.mode" value="default" />
          <param name="toolsVersion" value="14.0" />
        </parameters>
      </runner>
      <runner id="RUNNER_30" name="Publish nugets to myget" type="jb.nuget.publish">
        <parameters>
          <param name="nuget.path" value="%teamcity.tool.NuGet.CommandLine.DEFAULT%" />
          <param name="nuget.publish.files" value="src/Npgsql/bin/%Configuration%/*.nupkg" />
<<<<<<< HEAD
          <param name="nuget.publish.source" value="https://www.myget.org/F/npgsql" />
=======
          <param name="nuget.publish.source" value="https://www.myget.org/F/npgsql-unstable" />
>>>>>>> 77767226
          <param name="secure:nuget.api.key" value="zxxca89988ce5b6f9ad529c572cd56e162ccda4fdff046b0cdb8bff3560c8e35dcbda3e64637e4ca2f1" />
          <param name="teamcity.step.mode" value="default" />
          <param name="toolPathSelector" value="%teamcity.tool.NuGet.CommandLine.DEFAULT%" />
        </parameters>
      </runner>
    </build-runners>
    <vcs-settings>
      <vcs-entry-ref root-id="npgsql_github" />
    </vcs-settings>
    <requirements>
      <contains id="RQ_3" name="teamcity.agent.jvm.os.name" value="Windows" />
    </requirements>
    <build-triggers>
      <build-trigger id="vcsTrigger" type="vcsTrigger">
        <parameters>
          <param name="branchFilter"><![CDATA[+:*
-:support/*
-:hotfix/2.*]]></param>
          <param name="quietPeriodMode" value="DO_NOT_USE" />
        </parameters>
      </build-trigger>
    </build-triggers>
<<<<<<< HEAD
=======
    <build-extensions>
      <extension id="BUILD_EXT_1" type="commit-status-publisher">
        <parameters>
          <param name="github_authentication_type" value="token" />
          <param name="github_host" value="https://api.github.com" />
          <param name="publisherId" value="githubStatusPublisher" />
          <param name="secure:github_access_token" value="zxxc8c8345bd2f4d683b0edb8d14b644a8bfd3e3eb8cd102c0dea6b446b5b7e26d9c410d38688e9eb75775d03cbe80d301b" />
          <param name="vcsRootId" value="npgsql_github" />
        </parameters>
      </extension>
    </build-extensions>
>>>>>>> 77767226
    <artifact-dependencies>
      <dependency id="ARTIFACT_DEPENDENCY_28" sourceBuildTypeId="npgsql_CompileDebug" cleanDestination="false">
        <revisionRule name="sameChainOrLastFinished" revision="latest.sameChainOrLastFinished" />
        <artifact sourcePath="**/project.lock.json" />
      </dependency>
    </artifact-dependencies>
    <dependencies>
      <depend-on sourceBuildTypeId="npgsql_TestOnWindowsNetFrameworkOnPostgreSQL92">
        <options>
          <option name="run-build-if-dependency-failed" value="CANCEL" />
          <option name="run-build-if-dependency-failed-to-start" value="CANCEL" />
          <option name="take-started-build-with-same-revisions" value="true" />
          <option name="take-successful-builds-only" value="true" />
        </options>
      </depend-on>
      <depend-on sourceBuildTypeId="npgsql_TestOnWindowsNetFrameworkOnPostgreSQL93">
        <options>
          <option name="run-build-if-dependency-failed" value="CANCEL" />
          <option name="run-build-if-dependency-failed-to-start" value="CANCEL" />
          <option name="take-started-build-with-same-revisions" value="true" />
          <option name="take-successful-builds-only" value="true" />
        </options>
      </depend-on>
      <depend-on sourceBuildTypeId="npgsql_TestOnWindowsNetFrameworkOnPostgreSQL94">
        <options>
          <option name="run-build-if-dependency-failed" value="CANCEL" />
          <option name="run-build-if-dependency-failed-to-start" value="CANCEL" />
          <option name="take-started-build-with-same-revisions" value="true" />
          <option name="take-successful-builds-only" value="true" />
        </options>
      </depend-on>
      <depend-on sourceBuildTypeId="npgsql_TestOnWindowsNetFrameworkOnPostgreSQL95">
        <options>
          <option name="run-build-if-dependency-failed" value="CANCEL" />
          <option name="run-build-if-dependency-failed-to-start" value="CANCEL" />
          <option name="take-started-build-with-same-revisions" value="true" />
          <option name="take-successful-builds-only" value="true" />
        </options>
      </depend-on>
      <depend-on sourceBuildTypeId="npgsql_TestOnWindowsNetFrameworkOnPostgreSQL96">
        <options>
          <option name="run-build-if-dependency-failed" value="CANCEL" />
          <option name="run-build-if-dependency-failed-to-start" value="CANCEL" />
          <option name="take-started-build-with-same-revisions" value="true" />
          <option name="take-successful-builds-only" value="true" />
        </options>
      </depend-on>
<<<<<<< HEAD
      <depend-on sourceBuildTypeId="npgsql_TestOnWindowsNetFrameworkOnPostgreSQL95">
=======
      <depend-on sourceBuildTypeId="npgsql_TestLinuxCoreCLROnPostgreSQL95">
>>>>>>> 77767226
        <options>
          <option name="run-build-if-dependency-failed" value="CANCEL" />
          <option name="run-build-if-dependency-failed-to-start" value="CANCEL" />
          <option name="take-started-build-with-same-revisions" value="true" />
          <option name="take-successful-builds-only" value="true" />
        </options>
      </depend-on>
      <depend-on sourceBuildTypeId="npgsql_TestLinuxCoreCLROnPostgreSQL92">
        <options>
          <option name="run-build-if-dependency-failed" value="RUN_ADD_PROBLEM" />
          <option name="take-started-build-with-same-revisions" value="true" />
          <option name="take-successful-builds-only" value="true" />
        </options>
      </depend-on>
      <depend-on sourceBuildTypeId="npgsql_TestLinuxCoreCLROnPostgreSQL93">
        <options>
          <option name="run-build-if-dependency-failed" value="RUN_ADD_PROBLEM" />
          <option name="take-started-build-with-same-revisions" value="true" />
          <option name="take-successful-builds-only" value="true" />
        </options>
      </depend-on>
      <depend-on sourceBuildTypeId="npgsql_TestLinuxCoreCLROnPostgreSQL94">
        <options>
          <option name="run-build-if-dependency-failed" value="RUN_ADD_PROBLEM" />
          <option name="take-started-build-with-same-revisions" value="true" />
          <option name="take-successful-builds-only" value="true" />
        </options>
      </depend-on>
      <depend-on sourceBuildTypeId="npgsql_TestLinuxCoreCLROnPostgreSQL96">
        <options>
          <option name="run-build-if-dependency-failed" value="RUN_ADD_PROBLEM" />
          <option name="take-started-build-with-same-revisions" value="true" />
          <option name="take-successful-builds-only" value="true" />
        </options>
      </depend-on>
    </dependencies>
    <cleanup />
  </settings>
</build-type>
<|MERGE_RESOLUTION|>--- conflicted
+++ resolved
@@ -66,11 +66,7 @@
         <parameters>
           <param name="nuget.path" value="%teamcity.tool.NuGet.CommandLine.DEFAULT%" />
           <param name="nuget.publish.files" value="src/Npgsql/bin/%Configuration%/*.nupkg" />
-<<<<<<< HEAD
-          <param name="nuget.publish.source" value="https://www.myget.org/F/npgsql" />
-=======
           <param name="nuget.publish.source" value="https://www.myget.org/F/npgsql-unstable" />
->>>>>>> 77767226
           <param name="secure:nuget.api.key" value="zxxca89988ce5b6f9ad529c572cd56e162ccda4fdff046b0cdb8bff3560c8e35dcbda3e64637e4ca2f1" />
           <param name="teamcity.step.mode" value="default" />
           <param name="toolPathSelector" value="%teamcity.tool.NuGet.CommandLine.DEFAULT%" />
@@ -93,8 +89,6 @@
         </parameters>
       </build-trigger>
     </build-triggers>
-<<<<<<< HEAD
-=======
     <build-extensions>
       <extension id="BUILD_EXT_1" type="commit-status-publisher">
         <parameters>
@@ -106,7 +100,6 @@
         </parameters>
       </extension>
     </build-extensions>
->>>>>>> 77767226
     <artifact-dependencies>
       <dependency id="ARTIFACT_DEPENDENCY_28" sourceBuildTypeId="npgsql_CompileDebug" cleanDestination="false">
         <revisionRule name="sameChainOrLastFinished" revision="latest.sameChainOrLastFinished" />
@@ -154,11 +147,7 @@
           <option name="take-successful-builds-only" value="true" />
         </options>
       </depend-on>
-<<<<<<< HEAD
-      <depend-on sourceBuildTypeId="npgsql_TestOnWindowsNetFrameworkOnPostgreSQL95">
-=======
       <depend-on sourceBuildTypeId="npgsql_TestLinuxCoreCLROnPostgreSQL95">
->>>>>>> 77767226
         <options>
           <option name="run-build-if-dependency-failed" value="CANCEL" />
           <option name="run-build-if-dependency-failed-to-start" value="CANCEL" />
